--- conflicted
+++ resolved
@@ -1,23 +1,13 @@
 import React, { useState } from 'react';
 import { useQuestionnaire } from '../../../contexts/QuestionnaireContext';
-<<<<<<< HEAD
 import { Smartphone, Tablet, Monitor, Eye, EyeOff } from 'lucide-react';
-=======
-import { Smartphone, Tablet, Monitor } from 'lucide-react';
->>>>>>> c36d1a13
-import { Control, ControlType, TabControl, ColumnLayoutControl, AccordionControl } from '../../../types';
+import { Control, ControlType, TabControl, ColumnLayoutControl } from '../../../types';
 
 const PreviewTab: React.FC = () => {  const { questionnaire } = useQuestionnaire();
   const [viewportSize, setViewportSize] = useState<'mobile' | 'tablet' | 'desktop'>('desktop');
-<<<<<<< HEAD
   const [activeTabIndices, setActiveTabIndices] = useState<Record<string, number>>({});
-  const [expandedAccordionSections, setExpandedAccordionSections] = useState<Record<string, string[]>>({});
   const [formValues, setFormValues] = useState<Record<string, string>>({});
   const [showMasked, setShowMasked] = useState<Record<string, boolean>>({});
-=======
-  const [expandedSections, setExpandedSections] = useState<Record<string, boolean>>({});
-  const [formValues, setFormValues] = useState<Record<string, any>>({});
->>>>>>> c36d1a13
 
   const handleInputChange = (controlId: string, value: any) => {
     setFormValues(prev => ({
@@ -66,20 +56,10 @@
           {options.map((option: any) => (
             <div key={option.id} className="flex items-center">
               <input
-<<<<<<< HEAD
-                type="checkbox"                checked={Boolean(formValues[`${control.id}_${option.id}`]) || false}
-                onChange={(e) => handleInputChange(`${control.id}_${option.id}`, e.target.checked ? 'true' : 'false')}
+                type="checkbox"
+                checked={formValues[`${control.id}_${option.id}`] || false}
+                onChange={(e) => handleInputChange(`${control.id}_${option.id}`, e.target.checked)}
                 disabled={!control.enabled}
-=======
-                type="checkbox"
-                checked={values.includes(option.value)}
-                onChange={(e) => {
-                  const newValues = e.target.checked
-                    ? [...values, option.value]
-                    : values.filter((v: string) => v !== option.value);
-                  handleInputChange(control.id, newValues);
-                }}
->>>>>>> c36d1a13
                 className="h-4 w-4 text-blue-600 focus:ring-blue-500 border-gray-300 rounded"
               />
               <label className="ml-2 text-sm text-gray-700">{option.label}</label>
@@ -149,7 +129,6 @@
         {control.sections.map((section) => {
           const isExpanded = expandedSections[`${control.id}_${section.id}`];
           return (
-<<<<<<< HEAD
             <div key={field.id} className="space-y-2">
               {renderLabel(field.label, field.required)}
               {field.type === 'textBox' ? (
@@ -167,7 +146,7 @@
                   onChange={(e) => {
                     handleInputChange(field.id, e.target.value);
                     if (field.label === 'Country' && e.target.value !== 'US') {
-                      const stateField = control.properties?.fields.find((f: any) => f.label === 'State/Province');
+                      const stateField = control.properties.fields.find((f: any) => f.label === 'State/Province');
                       if (stateField) {
                         handleInputChange(stateField.id, '');
                       }
@@ -186,22 +165,6 @@
               )}
               {field.validation?.message && formValues[field.id] && !isValidField(field, formValues[field.id]) && (
                 <p className="mt-1 text-sm text-red-600">{field.validation.message}</p>
-=======
-            <div key={section.id} className="border rounded-lg overflow-hidden">
-              <button
-                onClick={() => toggleAccordionSection(control.id, section.id)}
-                className="w-full flex items-center justify-between p-4 bg-gray-50 hover:bg-gray-100 transition-colors"
-              >
-                <span className="font-medium text-gray-900">{section.label}</span>
-                <span className="transform transition-transform">
-                  {isExpanded ? '−' : '+'}
-                </span>
-              </button>
-              {isExpanded && (
-                <div className="p-4 bg-white space-y-4">
-                  {section.controls.map((control) => renderControl(control))}
-                </div>
->>>>>>> c36d1a13
               )}
             </div>
           );
@@ -210,7 +173,6 @@
     );
   };
 
-<<<<<<< HEAD
   const isValidField = (field: any, value: string) => {
     if (!field.validation) return true;
     
@@ -229,23 +191,17 @@
     
     return true;
   };
-=======
->>>>>>> c36d1a13
+
   const renderControl = (control: Control) => {
     if (!control.visible) return null;
 
     switch (control.type) {
-<<<<<<< HEAD
       case ControlType.Tab:
         return renderTabControl(control as TabControl);
       case ControlType.ColumnLayout:
         return renderColumnLayout(control as ColumnLayoutControl);
-      case ControlType.Accordion:
-        return renderAccordionControl(control as AccordionControl);
       case ControlType.Address:
         return renderAddressControl(control);
-=======
->>>>>>> c36d1a13
       case ControlType.TextBox:
         return renderTextBox(control);
       case ControlType.Checkbox:
@@ -266,19 +222,10 @@
     }
   };
 
-<<<<<<< HEAD
   const renderTabControl = (tabControl: TabControl) => {
-    // Initialize tabs if not present
-    if (!tabControl.tabs || !Array.isArray(tabControl.tabs) || tabControl.tabs.length === 0) {
-      return (
-        <div className="p-4 border rounded-md bg-gray-50">
-          <p className="text-sm text-gray-500">No tabs configured</p>
-        </div>
-      );
-    }
-
     const currentTabIndex = activeTabIndices[tabControl.id] || 0;
     const position = tabControl.position || 'top';
+    const isVertical = position === 'left' || position === 'right';
     
     const containerClasses = {
       top: 'flex flex-col',
@@ -314,27 +261,23 @@
       <div className="border rounded-md overflow-hidden">
         <div className={containerClasses}>
           <div className={tabListClasses}>
-            {tabControl.tabs?.map((tab, index) => (
+            {tabControl.tabs.map((tab, index) => (
               <button
-                key={tab?.id || index}
+                key={tab.id}
                 onClick={() => setActiveTabIndices(prev => ({ ...prev, [tabControl.id]: index }))}
                 className={tabClasses(index)}
               >
-                {tab?.label || `Tab ${index + 1}`}
+                {tab.label}
               </button>
             ))}
           </div>
           
           <div className="flex-1 p-4 bg-white">
-            {tabControl.tabs[currentTabIndex]?.controls?.map((control) => (
+            {tabControl.tabs[currentTabIndex].controls.map((control) => (
               <div key={control.id} className="mb-4">
                 {renderControl(control)}
               </div>
-            )) || (
-              <div className="text-sm text-gray-500">
-                No content in this tab
-              </div>
-            )}
+            ))}
           </div>
         </div>
       </div>
@@ -347,99 +290,13 @@
       <div className={columnClass}>
         {columnLayout.columnControls.map((column, index) => (
           <div key={index} className="space-y-4">
-            {column.map((control) => (
-              <div key={control.id}>
-                {renderControl(control)}
-              </div>
-            ))}
+            {column.map((control) => renderControl(control))}
           </div>
         ))}
       </div>
     );
   };
 
-  const renderAccordionControl = (accordionControl: AccordionControl) => {
-    // Early return with message if sections are undefined or empty
-    if (!accordionControl?.sections || !Array.isArray(accordionControl.sections)) {
-      return (
-        <div className="p-4 border rounded-md bg-gray-50">
-          <p className="text-sm text-gray-500">No sections available</p>
-        </div>
-      );
-    }
-
-    // Initialize sections if not already in state
-    if (!expandedAccordionSections[accordionControl.id]) {
-      setExpandedAccordionSections(prev => ({
-        ...prev,
-        [accordionControl.id]: accordionControl.expandedSections || []
-      }));
-    }
-
-    const toggleSection = (sectionId: string) => {
-      setExpandedAccordionSections(prev => {
-        const currentExpandedSections = [...(prev[accordionControl.id] || [])];
-        
-        if (currentExpandedSections.includes(sectionId)) {
-          // Remove section from expanded list
-          return {
-            ...prev,
-            [accordionControl.id]: currentExpandedSections.filter(id => id !== sectionId)
-          };
-        } else {
-          // Add section to expanded list
-          if (!accordionControl.properties?.allowMultiple) {
-            // If multiple sections aren't allowed, replace the expanded sections
-            return { ...prev, [accordionControl.id]: [sectionId] };
-          }
-          // Otherwise add this section to the expanded sections
-          return { 
-            ...prev, 
-            [accordionControl.id]: [...currentExpandedSections, sectionId] 
-          };
-        }
-      });
-    };
-
-    const isExpanded = (sectionId: string) => {
-      return (expandedAccordionSections[accordionControl.id] || []).includes(sectionId);
-    };
-
-    return (
-      <div className="border rounded-md overflow-hidden">
-        {accordionControl.sections.map((section) => (
-          <div key={section.id} className="border-b last:border-b-0">
-            <div 
-              className="px-4 py-3 bg-gray-50 hover:bg-gray-100 cursor-pointer flex justify-between items-center"
-              onClick={() => toggleSection(section.id)}
-            >
-              <span className="font-medium">{section.label}</span>
-              <span>
-                {isExpanded(section.id) ? '−' : '+'}
-              </span>
-            </div>
-            
-            {isExpanded(section.id) && (
-              <div className="p-4 bg-white">
-                <div className="space-y-4">
-                  {section.controls?.map((control) => (
-                    <div key={control.id}>
-                      {renderControl(control)}
-                    </div>
-                  )) || (
-                    <p className="text-sm text-gray-500">No controls in this section</p>
-                  )}
-                </div>
-              </div>
-            )}
-          </div>
-        ))}
-      </div>
-    );
-  };
-
-=======
->>>>>>> c36d1a13
   const getViewportClass = () => {
     switch (viewportSize) {
       case 'mobile':
